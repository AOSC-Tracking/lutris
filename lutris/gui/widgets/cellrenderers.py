--- conflicted
+++ resolved
@@ -1,20 +1,8 @@
-from gi.repository import Gtk, Pango
+from gi.repository import Gtk, Pango, GObject
 
 
 class GridViewCellRendererText(Gtk.CellRendererText):
     """CellRendererText adjusted for grid view display, removes extra padding"""
-<<<<<<< HEAD
-    def __init__(self, width, **kwargs):
-        super().__init__(
-            alignment=Pango.Alignment.CENTER,
-            wrap_mode=Pango.WrapMode.WORD,
-            xalign=0.5,
-            yalign=0,
-            width=width,
-            wrap_width=width,
-            **kwargs
-        )
-=======
     def __init__(self, width, *args, **kwargs):
         super(GridViewCellRendererText, self).__init__(*args, **kwargs)
         self.props.alignment = Pango.Alignment.CENTER
@@ -55,5 +43,4 @@
         # Gtk.render_background(context, cr, x, y, w, h)
         Gtk.render_frame(context, cr, x, y, w - 2, h + 4)
         Gtk.render_layout(context, cr, x + 10, y, self.layout)
-        context.restore()
->>>>>>> 5033bcfc
+        context.restore()