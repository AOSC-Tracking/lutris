"""Runner for MAME"""
import os
import subprocess
from lutris import settings
from lutris.runners.runner import Runner
from lutris.util import system
from lutris.util.log import logger

from lutris.util.mame.database import get_supported_systems


def get_system_choices():
    """Return list of systems for inclusion in dropdown"""
    xml_path = os.path.join(settings.CACHE_DIR, "mame", "mame.xml")
    if not system.path_exists(xml_path):
        logger.info("Getting full game list from MAME...")
        mame_inst = mame()
        mame_inst.write_xml_list()
    for system_id, info in sorted(
            get_supported_systems(xml_path).items(),
            key=lambda sys: (sys[1]["manufacturer"], sys[1]["description"])
    ):
        if info["description"].startswith(info["manufacturer"]):
            yield ("%(description)s (%(year)s)" % info, system_id)
        else:
            yield ("%(manufacturer)s %(description)s (%(year)s)" % info, system_id)


class mame(Runner):
    """MAME runner"""
    human_name = "MAME"
    description = "Arcade game emulator"
    platforms = ["Arcade",
                 "Plug & Play TV games",
                 "LCD handheld games",
                 "Game & Watch"]
    runner_executable = "mame/mame"
    runnable_alone = True
    game_options = [
        {
            "option": "main_file",
            "type": "file",
            "label": "ROM file",
            "default_path": "game_path",
        },
        {
<<<<<<< HEAD
            "option": "machine",
            "type": "choice_with_search",
            "label": "Machine",
            "choices": get_system_choices,
            "help": "The emulated machine.",
        },
        {
            "option": "device",
            "type": "choice_with_entry",
            "label": "Storage type",
            "choices": [
                ("Floppy disk", "flop"),
                ("Floppy drive 1", "flop1"),
                ("Floppy drive 2", "flop2"),
                ("Floppy drive 3", "flop3"),
                ("Floppy drive 4", "flop4"),
                ("Cassette (tape)", "cass"),
                ("Cassette 1 (tape)", "cass1"),
                ("Cassette 2 (tape)", "cass2"),
                ("Cartridge", "cart"),
                ("Cartridge 1", "cart1"),
                ("Cartridge 2", "cart2"),
                ("Cartridge 3", "cart3"),
                ("Cartridge 4", "cart4"),
                ("Snapshot", "snapshot"),
                ("Hard Disk", "hard"),
                ("Hard Disk 1", "hard1"),
                ("Hard Disk 2", "hard2"),
                ("CDROM", "cdrm"),
                ("CDROM 1", "cdrm1"),
                ("CDROM 2", "cdrm2"),
                ("Snapshot", "dump"),
                ("Quickload", "quickload"),
                ("Memory Card", "memc"),
                ("Cylinder", "cyln"),
                ("Punch Tape 1", "ptap1"),
                ("Punch Tape 2", "ptap2"),
                ("Print Out", "prin"),
            ],
=======
            "option": "platform",
            "type": "choice",
            "label": "Platform",
            "choices": (("Arcade", "0"), 
                        ("Plug & Play TV games", "1"),
                        ("LCD handheld games", "2"),
                        ("Game & Watch", "3"), 
                        ),
>>>>>>> f1930cbd
        },
    ]

    runner_options = [
        {"option": "fullscreen", "type": "bool", "label": "Fullscreen", "default": True},
        {
            "option": "video",
            "type": "choice",
            "choices": (
                ("Auto (Default)", ""),
                ("OpenGL", "opengl"),
                ("BGFX", "bgfx"),
                ("SDL2", "accel"),
                ("Software", "soft"),
            ),
            "default": "",
        },
        {
            "option": "waitvsync",
            "type": "bool",
            "label": "Wait for VSync",
            "help": (
                "Enable waiting for  the  start  of  VBLANK  before "
                "flipping  screens; reduces tearing effects."
            ),
            "advanced": True,
            "default": False
        },
        {
            "option": "uimodekey",
            "type": "choice_with_entry",
            "label": "Menu mode key",
            "choices": [
                ("Scroll Lock", "SCRLOCK"),
                ("Num Lock", "NUMLOCK"),
                ("Caps Lock", "CAPSLOCK"),
                ("Menu", "MENU"),
                ("Right Control", "RCONTROL"),
                ("Left Control", "LCONTROL"),
                ("Right Alt", "RALT"),
                ("Left Alt", "LALT"),
                ("Right Super", "RWIN"),
                ("Left Super", "LWIN"),
            ],
            "default": "SCRLOCK",
            "advanced": True,
            "help": (
                "Key to switch between Full Keyboard Mode and "
                "Partial Keyboard Mode (default: Scroll Lock)"
            )
        },
    ]

    @property
    @staticmethod
    def config_dir():
        """Directory where MAME configuration is located"""
        return os.path.expanduser("~/.mame")

    @property
    def cache_dir(self):
        """Directory to store data extracted from MAME"""
        return os.path.join(settings.CACHE_DIR, "mame")

    @property
    def xml_path(self):
        return os.path.join(self.cache_dir, "mame.xml")

    @property
    def working_dir(self):
        return self.config_dir

<<<<<<< HEAD
    def write_xml_list(self):
        """Write the full game list in XML to disk"""
        if not os.path.exists(self.cache_dir):
            os.makedirs(self.cache_dir)
        with open(self.xml_path, "w") as xml_file:
            output = system.execute([self.get_executable(), "-listxml"])
            xml_file.write(output)
            logger.info("MAME XML list written to %s", self.xml_path)
=======
    def get_platform(self):
        selected_platform = self.game_config.get("platform")
        if selected_platform:
            return self.platforms[int(selected_platform)]
        return ("Arcade")
>>>>>>> f1930cbd

    def prelaunch(self):
        if not system.path_exists(os.path.join(self.config_dir, "mame.ini")):
            try:
                os.makedirs(self.config_dir)
            except OSError:
                pass
            subprocess.Popen(
                [self.get_executable(), "-createconfig"], stdout=subprocess.PIPE
            )
        return True

    def play(self):
        command = [self.get_executable(), "-skip_gameinfo", "-inipath", self.config_dir]
        if self.runner_config.get("video"):
            command += ["-video", self.runner_config["video"]]
        if not self.runner_config.get("fullscreen"):
            command.append("-window")
        if self.runner_config.get("waitvsync"):
            command.append("-waitvsync")
        if self.runner_config.get("uimodekey"):
            command += ["-uimodekey", self.runner_config["uimodekey"]]

        if self.game_config.get("machine"):
            rompath = self.runner_config.get("rompath")
            device = self.game_config["device"]
            rom = self.game_config["main_file"]
            command += ["-rompath", rompath, "-" + device, rom]
        else:
            rompath = os.path.dirname(self.game_config.get("main_file"))
            rom = os.path.basename(self.game_config.get("main_file"))
            command += ["-rompath", rompath, rom]

        return {
            "command": command
        }<|MERGE_RESOLUTION|>--- conflicted
+++ resolved
@@ -44,7 +44,6 @@
             "default_path": "game_path",
         },
         {
-<<<<<<< HEAD
             "option": "machine",
             "type": "choice_with_search",
             "label": "Machine",
@@ -84,7 +83,8 @@
                 ("Punch Tape 2", "ptap2"),
                 ("Print Out", "prin"),
             ],
-=======
+        },
+        {
             "option": "platform",
             "type": "choice",
             "label": "Platform",
@@ -93,7 +93,6 @@
                         ("LCD handheld games", "2"),
                         ("Game & Watch", "3"), 
                         ),
->>>>>>> f1930cbd
         },
     ]
 
@@ -166,7 +165,6 @@
     def working_dir(self):
         return self.config_dir
 
-<<<<<<< HEAD
     def write_xml_list(self):
         """Write the full game list in XML to disk"""
         if not os.path.exists(self.cache_dir):
@@ -175,13 +173,12 @@
             output = system.execute([self.get_executable(), "-listxml"])
             xml_file.write(output)
             logger.info("MAME XML list written to %s", self.xml_path)
-=======
+
     def get_platform(self):
         selected_platform = self.game_config.get("platform")
         if selected_platform:
             return self.platforms[int(selected_platform)]
         return ("Arcade")
->>>>>>> f1930cbd
 
     def prelaunch(self):
         if not system.path_exists(os.path.join(self.config_dir, "mame.ini")):
